/*
 * Dawn Engine
 * Written by David Avedissian (c) 2012-2017 (git@dga.me.uk)
 */
#include "Common.h"
#include "renderer/api/GLRenderContext.h"

#define GL_CHECK(X) __CHECK(X, __FILE__, __LINE__)
#define __CHECK(X, FILE, LINE)                                    \
    X;                                                            \
    {                                                             \
        GLuint err = glGetError();                                \
        if (err != 0) {                                           \
            log().error("glGetError() returned 0x%.4X", err);     \
            log().error("Function: %s in %s:%s", #X, FILE, LINE); \
            assert(false);                                        \
        }                                                         \
    }

namespace dw {
namespace {
// GL TextureFormatInfo.
struct TextureFormatInfo {
    GLenum internal_format;
    GLenum internal_format_srgb;
    GLenum format;
    GLenum type;
    bool supported;
};

// clang-format off
TextureFormatInfo s_texture_format[] =
    {
        { GL_ALPHA,              GL_ZERO,         GL_ALPHA,            GL_UNSIGNED_BYTE,                false }, // A8
        { GL_R8,                 GL_ZERO,         GL_RED,              GL_UNSIGNED_BYTE,                false }, // R8
        { GL_R8I,                GL_ZERO,         GL_RED,              GL_BYTE,                         false }, // R8I
        { GL_R8UI,               GL_ZERO,         GL_RED,              GL_UNSIGNED_BYTE,                false }, // R8U
        { GL_R8_SNORM,           GL_ZERO,         GL_RED,              GL_BYTE,                         false }, // R8S
        { GL_R16,                GL_ZERO,         GL_RED,              GL_UNSIGNED_SHORT,               false }, // R16
        { GL_R16I,               GL_ZERO,         GL_RED,              GL_SHORT,                        false }, // R16I
        { GL_R16UI,              GL_ZERO,         GL_RED,              GL_UNSIGNED_SHORT,               false }, // R16U
        { GL_R16F,               GL_ZERO,         GL_RED,              GL_HALF_FLOAT,                   false }, // R16F
        { GL_R16_SNORM,          GL_ZERO,         GL_RED,              GL_SHORT,                        false }, // R16S
        { GL_R32I,               GL_ZERO,         GL_RED,              GL_INT,                          false }, // R32I
        { GL_R32UI,              GL_ZERO,         GL_RED,              GL_UNSIGNED_INT,                 false }, // R32U
        { GL_R32F,               GL_ZERO,         GL_RED,              GL_FLOAT,                        false }, // R32F
        { GL_RG8,                GL_ZERO,         GL_RG,               GL_UNSIGNED_BYTE,                false }, // RG8
        { GL_RG8I,               GL_ZERO,         GL_RG,               GL_BYTE,                         false }, // RG8I
        { GL_RG8UI,              GL_ZERO,         GL_RG,               GL_UNSIGNED_BYTE,                false }, // RG8U
        { GL_RG8_SNORM,          GL_ZERO,         GL_RG,               GL_BYTE,                         false }, // RG8S
        { GL_RG16,               GL_ZERO,         GL_RG,               GL_UNSIGNED_SHORT,               false }, // RG16
        { GL_RG16I,              GL_ZERO,         GL_RG,               GL_SHORT,                        false }, // RG16I
        { GL_RG16UI,             GL_ZERO,         GL_RG,               GL_UNSIGNED_SHORT,               false }, // RG16U
        { GL_RG16F,              GL_ZERO,         GL_RG,               GL_FLOAT,                        false }, // RG16F
        { GL_RG16_SNORM,         GL_ZERO,         GL_RG,               GL_SHORT,                        false }, // RG16S
        { GL_RG32I,              GL_ZERO,         GL_RG,               GL_INT,                          false }, // RG32I
        { GL_RG32UI,             GL_ZERO,         GL_RG,               GL_UNSIGNED_INT,                 false }, // RG32U
        { GL_RG32F,              GL_ZERO,         GL_RG,               GL_FLOAT,                        false }, // RG32F
        { GL_RGB8,               GL_SRGB8,        GL_RGB,              GL_UNSIGNED_BYTE,                false }, // RGB8
        { GL_RGB8I,              GL_ZERO,         GL_RGB,              GL_BYTE,                         false }, // RGB8I
        { GL_RGB8UI,             GL_ZERO,         GL_RGB,              GL_UNSIGNED_BYTE,                false }, // RGB8U
        { GL_RGB8_SNORM,         GL_ZERO,         GL_RGB,              GL_BYTE,                         false }, // RGB8S
        { GL_RGBA8,              GL_SRGB8_ALPHA8, GL_BGRA,             GL_UNSIGNED_BYTE,                false }, // BGRA8
        { GL_RGBA8,              GL_SRGB8_ALPHA8, GL_RGBA,             GL_UNSIGNED_BYTE,                false }, // RGBA8
        { GL_RGBA8I,             GL_ZERO,         GL_RGBA,             GL_BYTE,                         false }, // RGBA8I
        { GL_RGBA8UI,            GL_ZERO,         GL_RGBA,             GL_UNSIGNED_BYTE,                false }, // RGBA8U
        { GL_RGBA8_SNORM,        GL_ZERO,         GL_RGBA,             GL_BYTE,                         false }, // RGBA8S
        { GL_RGBA16,             GL_ZERO,         GL_RGBA,             GL_UNSIGNED_SHORT,               false }, // RGBA16
        { GL_RGBA16I,            GL_ZERO,         GL_RGBA,             GL_SHORT,                        false }, // RGBA16I
        { GL_RGBA16UI,           GL_ZERO,         GL_RGBA,             GL_UNSIGNED_SHORT,               false }, // RGBA16U
        { GL_RGBA16F,            GL_ZERO,         GL_RGBA,             GL_HALF_FLOAT,                   false }, // RGBA16F
        { GL_RGBA16_SNORM,       GL_ZERO,         GL_RGBA,             GL_SHORT,                        false }, // RGBA16S
        { GL_RGBA32I,            GL_ZERO,         GL_RGBA,             GL_INT,                          false }, // RGBA32I
        { GL_RGBA32UI,           GL_ZERO,         GL_RGBA,             GL_UNSIGNED_INT,                 false }, // RGBA32U
        { GL_RGBA32F,            GL_ZERO,         GL_RGBA,             GL_FLOAT,                        false }, // RGBA32F
        { GL_RGB565,             GL_ZERO,         GL_RGB,              GL_UNSIGNED_SHORT_5_6_5,         false }, // R5G6B5
        { GL_RGBA4,              GL_ZERO,         GL_RGBA,             GL_UNSIGNED_SHORT_4_4_4_4_REV,   false }, // RGBA4
        { GL_RGB5_A1,            GL_ZERO,         GL_RGBA,             GL_UNSIGNED_SHORT_1_5_5_5_REV,   false }, // RGB5A1
        { GL_RGB10_A2,           GL_ZERO,         GL_RGBA,             GL_UNSIGNED_INT_2_10_10_10_REV,  false }, // RGB10A2
        { GL_R11F_G11F_B10F,     GL_ZERO,         GL_RGB,              GL_UNSIGNED_INT_10F_11F_11F_REV, false }, // RG11B10F
        { GL_DEPTH_COMPONENT16,  GL_ZERO,         GL_DEPTH_COMPONENT,  GL_UNSIGNED_SHORT,               false }, // D16
        { GL_DEPTH_COMPONENT24,  GL_ZERO,         GL_DEPTH_COMPONENT,  GL_UNSIGNED_INT,                 false }, // D24
        { GL_DEPTH24_STENCIL8,   GL_ZERO,         GL_DEPTH_STENCIL,    GL_UNSIGNED_INT_24_8,            false }, // D24S8
        { GL_DEPTH_COMPONENT32,  GL_ZERO,         GL_DEPTH_COMPONENT,  GL_UNSIGNED_INT,                 false }, // D32
        { GL_DEPTH_COMPONENT32F, GL_ZERO,         GL_DEPTH_COMPONENT,  GL_FLOAT,                        false }, // D16F
        { GL_DEPTH_COMPONENT32F, GL_ZERO,         GL_DEPTH_COMPONENT,  GL_FLOAT,                        false }, // D24F
        { GL_DEPTH_COMPONENT32F, GL_ZERO,         GL_DEPTH_COMPONENT,  GL_FLOAT,                        false }, // D32F
        { GL_STENCIL_INDEX8,     GL_ZERO,         GL_STENCIL_INDEX,    GL_UNSIGNED_BYTE,                false }, // D0S8
    };
// clang-format on
static_assert(static_cast<int>(TextureFormat::Count) ==
                  sizeof(s_texture_format) / sizeof(s_texture_format[0]),
              "Texture format mapping mismatch.");
}  // namespace

GLRenderContext::GLRenderContext(Context* context) : RenderContext{context} {
    log().info("[Renderer] OpenGL: %s - GLSL: %s", glGetString(GL_VERSION),
               glGetString(GL_SHADING_LANGUAGE_VERSION));
    log().info("[Renderer] OpenGL Renderer: %s", glGetString(GL_RENDERER));
}

GLRenderContext::~GLRenderContext() {
}

void GLRenderContext::processCommandList(Vector<RenderCommand>& command_list) {
    for (auto& command : command_list) {
        mpark::visit(*this, command);
    }
}

void GLRenderContext::operator()(const cmd::CreateVertexBuffer& c) {
    // Create vertex array object.
    GLuint vao;
    glGenVertexArrays(1, &vao);
    glBindVertexArray(vao);

    // Create vertex buffer object.
    GLuint vbo;
    glGenBuffers(1, &vbo);
    glBindBuffer(GL_ARRAY_BUFFER, vbo);
    glBufferData(GL_ARRAY_BUFFER, c.data.size(), c.data.data(), GL_STATIC_DRAW);
    GL_CHECK();

    // Set up vertex array attributes.
    static HashMap<VertexDecl::AttributeType, GLenum> attribute_type_map = {
        {VertexDecl::AttributeType::Float, GL_FLOAT},
        {VertexDecl::AttributeType::Uint8, GL_UNSIGNED_BYTE}};
    u16 attrib_counter = 0;
    for (auto& attrib : c.decl.attributes_) {
        // Decode attribute.
        VertexDecl::Attribute attribute;
        uint count;
        VertexDecl::AttributeType type;
        bool normalised;
        VertexDecl::decodeAttributes(attrib.first, attribute, count, type, normalised);

        // Convert type.
        auto gl_type = attribute_type_map.find(type);
        if (gl_type == attribute_type_map.end()) {
            log().warn("[renderer] Unknown attribute type: %i", (uint)type);
            continue;
        }

        log().info("[renderer] Attrib %s: Count='%s' Type='%s' Stride='%s' Offset='%s'",
                   attrib_counter, count, (int)gl_type->first, c.decl.stride_,
                   (intptr_t)attrib.second);

        // Set attribute.
        glEnableVertexAttribArray(attrib_counter);
        glVertexAttribPointer(attrib_counter, count, gl_type->second,
                              normalised ? GL_TRUE : GL_FALSE, c.decl.stride_, attrib.second);
        attrib_counter++;
    }
    r_vertex_buffer_map_.emplace(c.handle, vao);
}

void GLRenderContext::operator()(const cmd::DeleteVertexBuffer& c) {
    // TODO: implement.
}

void GLRenderContext::operator()(const cmd::CreateIndexBuffer& c) {
    // Create element buffer object.
    GLuint ebo;
    glGenBuffers(1, &ebo);
    glBindBuffer(GL_ELEMENT_ARRAY_BUFFER, ebo);
    glBufferData(GL_ELEMENT_ARRAY_BUFFER, c.data.size(), c.data.data(), GL_STATIC_DRAW);
    GL_CHECK();

    r_index_buffer_map_.emplace(
        c.handle,
        makePair(ebo, c.type == IndexBufferType::U16 ? GL_UNSIGNED_SHORT : GL_UNSIGNED_INT));
}

void GLRenderContext::operator()(const cmd::DeleteIndexBuffer& c) {
    // TODO: implement.
}

void GLRenderContext::operator()(const cmd::CreateShader& c) {
    static HashMap<ShaderType, GLenum> shader_type_map = {
        {ShaderType::Vertex, GL_VERTEX_SHADER},
        {ShaderType::Geometry, GL_GEOMETRY_SHADER},
        {ShaderType::Fragment, GL_FRAGMENT_SHADER}};
    GLuint shader = glCreateShader(shader_type_map[c.type]);
    const char* source[] = {c.source.c_str()};
    glShaderSource(shader, 1, source, nullptr);
    glCompileShader(shader);

    // Check compilation result.
    GLint result;
    glGetShaderiv(shader, GL_COMPILE_STATUS, &result);
    if (result == GL_FALSE) {
        int infoLogLength;
        glGetShaderiv(shader, GL_INFO_LOG_LENGTH, &infoLogLength);

        char* errorMessage = new char[infoLogLength];
        glGetShaderInfoLog(shader, infoLogLength, NULL, errorMessage);
        log().error("Shader Compile Error: %s", errorMessage);
        delete[] errorMessage;

        // TODO: Error
    }

    r_shader_map_.emplace(c.handle, shader);
}

void GLRenderContext::operator()(const cmd::DeleteShader& c) {
    auto it = r_shader_map_.find(c.handle);
    glDeleteShader(it->second);
    r_shader_map_.erase(it);
}

void GLRenderContext::operator()(const cmd::CreateProgram& c) {
    ProgramData program_data;
    program_data.program = glCreateProgram();
    r_program_map_.emplace(c.handle, program_data);
}

void GLRenderContext::operator()(const cmd::AttachShader& c) {
    glAttachShader(r_program_map_[c.handle].program, r_shader_map_[c.shader_handle]);
}

void GLRenderContext::operator()(const cmd::LinkProgram& c) {
    GLuint program = r_program_map_[c.handle].program;
    glLinkProgram(program);

    // Check the result of the link process.
    GLint result = GL_FALSE;
    glGetProgramiv(program, GL_LINK_STATUS, &result);
    if (result == GL_FALSE) {
        int infoLogLength;
        glGetProgramiv(program, GL_INFO_LOG_LENGTH, &infoLogLength);
        char* errorMessage = new char[infoLogLength];
        glGetProgramInfoLog(program, infoLogLength, NULL, errorMessage);
        log().error("Shader Link Error: %s", errorMessage);
        delete[] errorMessage;
    }
}

void GLRenderContext::operator()(const cmd::DeleteProgram& c) {
    auto it = r_program_map_.find(c.handle);
    glDeleteProgram(it->second.program);
    r_program_map_.erase(it);
}

void GLRenderContext::operator()(const cmd::CreateTexture2D& c) {
    GLuint texture;
    glGenTextures(1, &texture);
    glBindTexture(GL_TEXTURE_2D, texture);

    // Filtering.
    glTexParameteri(GL_TEXTURE_2D, GL_TEXTURE_MIN_FILTER, GL_LINEAR);
    glTexParameteri(GL_TEXTURE_2D, GL_TEXTURE_MAG_FILTER, GL_LINEAR);

    // Give image data to OpenGL.
    TextureFormatInfo format = s_texture_format[static_cast<int>(c.format)];
    log().debug(
        "[renderer] [CreateTexture2D] format %s - internal fmt: 0x%.4X - internal fmt srgb: 0x%.4X "
        "- fmt: 0x%.4X - type: 0x%.4X",
        static_cast<u32>(c.format), format.internal_format, format.internal_format_srgb,
        format.format, format.type);
    glTexImage2D(GL_TEXTURE_2D, 0, format.internal_format, c.width, c.height, 0, format.format,
                 format.type, c.data.data());
    GL_CHECK();

    // Add texture.
    r_texture_map_.emplace(c.handle, texture);
}

void GLRenderContext::operator()(const cmd::DeleteTexture& c) {
    auto it = r_texture_map_.find(c.handle);
    glDeleteTextures(1, &it->second);
    r_texture_map_.erase(it);
}

void GLRenderContext::submit(const Vector<RenderItem>& items) {
    glClearColor(0.0f, 0.0f, 0.2f, 1.0f);
    glEnable(GL_DEPTH_TEST);
    glClear(GL_COLOR_BUFFER_BIT | GL_DEPTH_BUFFER_BIT);
    for (uint i = 0; i < items.size(); ++i) {
        auto* previous = i > 0 ? &items[i - 1] : nullptr;
        auto* current = &items[i];

        // Bind VAO.
        if (!previous || previous->vb != current->vb) {
            assert(current->vb != 0);
            glBindVertexArray(r_vertex_buffer_map_[current->vb]);
            GL_CHECK();
        }

        // Bind EBO.
        if (!previous || previous->ib != current->ib) {
            if (current->ib != 0) {
                glBindBuffer(GL_ELEMENT_ARRAY_BUFFER, r_index_buffer_map_[current->ib].first);
                GL_CHECK();
            } else {
                glBindBuffer(GL_ELEMENT_ARRAY_BUFFER, 0);
                GL_CHECK();
            }
        }

        // Bind Program.
        if (!previous || previous->program != current->program) {
            assert(current->program != 0);
<<<<<<< HEAD
            ProgramData& program_data = r_program_map_[current->program];
            glUseProgram(program_data.program);
=======
            GLuint program = r_program_map_[current->program];
            glUseProgram(program);
            GL_CHECK();
>>>>>>> 9226f8dc

            // Bind Uniforms.
            for (auto& uniform_pair : current->uniforms) {
                struct UniformBinder {
                    GLint uniform_location;
                    UniformBinder(GLint location) : uniform_location{location} {
                    }

                    void operator()(const int& value) {
                        glUniform1i(uniform_location, value);
                    }

                    void operator()(const float& value) {
                        glUniform1f(uniform_location, value);
                    }

                    void operator()(const Vec2& value) {
                        glUniform2f(uniform_location, value.x, value.y);
                    }

                    void operator()(const Vec3& value) {
                        glUniform3f(uniform_location, value.x, value.y, value.z);
                    }

                    void operator()(const Vec4& value) {
                        glUniform4f(uniform_location, value.x, value.y, value.z, value.w);
                    }

                    void operator()(const Mat3& value) {
                        glUniformMatrix3fv(uniform_location, 1, GL_TRUE, value.ptr());
                    }

                    void operator()(const Mat4& value) {
                        glUniformMatrix4fv(uniform_location, 1, GL_TRUE, value.ptr());
                    }
                };
<<<<<<< HEAD
                auto location = program_data.uniform_location_map.find(uniform_pair.first);
                GLint uniform_location;
                if (location != program_data.uniform_location_map.end()) {
                    uniform_location = (*location).second;
                } else {
                    uniform_location =
                        glGetUniformLocation(program_data.program, uniform_pair.first.c_str());
                    program_data.uniform_location_map.emplace(uniform_pair.first, uniform_location);
                    if (uniform_location == -1) {
                        log().warn("Unknown uniform '%s', skipping.", uniform_pair.first);
                    }
                }
=======
                GLint uniform_location = glGetUniformLocation(program, uniform_pair.first.c_str());
                GL_CHECK();
>>>>>>> 9226f8dc
                if (uniform_location == -1) {
                    continue;
                }
                mpark::visit(UniformBinder{uniform_location}, uniform_pair.second);
                GL_CHECK();
            }

            // Bind textures.
            for (uint j = 0; j < MAX_TEXTURE_SAMPLERS; j++) {
                if (!previous || previous->textures[j].handle != current->textures[j].handle) {
                    glActiveTexture(GL_TEXTURE0 + j);
                    GL_CHECK();
                    glBindTexture(GL_TEXTURE_2D, current->textures[j].handle);
                    GL_CHECK();
                }
            }
        }

        // Submit.
<<<<<<< HEAD
        if (current->primitive_count > 0) {
            if (current->ib != 0) {
                glDrawElements(GL_TRIANGLES, current->primitive_count * 3,
                               r_index_buffer_map_[current->ib].second, 0);
            } else {
                glDrawArrays(GL_TRIANGLES, 0, current->primitive_count * 3);
            }
=======
        if (current->ib != 0) {
            glDrawElements(GL_TRIANGLES, current->primitive_count * 3,
                           r_index_buffer_map_[current->ib].second, 0);
            GL_CHECK();
        } else {
            glDrawArrays(GL_TRIANGLES, 0, current->primitive_count * 3);
            GL_CHECK();
>>>>>>> 9226f8dc
        }
    }
}

}  // namespace dw<|MERGE_RESOLUTION|>--- conflicted
+++ resolved
@@ -301,14 +301,9 @@
         // Bind Program.
         if (!previous || previous->program != current->program) {
             assert(current->program != 0);
-<<<<<<< HEAD
             ProgramData& program_data = r_program_map_[current->program];
             glUseProgram(program_data.program);
-=======
-            GLuint program = r_program_map_[current->program];
-            glUseProgram(program);
             GL_CHECK();
->>>>>>> 9226f8dc
 
             // Bind Uniforms.
             for (auto& uniform_pair : current->uniforms) {
@@ -345,7 +340,6 @@
                         glUniformMatrix4fv(uniform_location, 1, GL_TRUE, value.ptr());
                     }
                 };
-<<<<<<< HEAD
                 auto location = program_data.uniform_location_map.find(uniform_pair.first);
                 GLint uniform_location;
                 if (location != program_data.uniform_location_map.end()) {
@@ -353,15 +347,12 @@
                 } else {
                     uniform_location =
                         glGetUniformLocation(program_data.program, uniform_pair.first.c_str());
+                    GL_CHECK();
                     program_data.uniform_location_map.emplace(uniform_pair.first, uniform_location);
                     if (uniform_location == -1) {
                         log().warn("Unknown uniform '%s', skipping.", uniform_pair.first);
                     }
                 }
-=======
-                GLint uniform_location = glGetUniformLocation(program, uniform_pair.first.c_str());
-                GL_CHECK();
->>>>>>> 9226f8dc
                 if (uniform_location == -1) {
                     continue;
                 }
@@ -381,23 +372,15 @@
         }
 
         // Submit.
-<<<<<<< HEAD
         if (current->primitive_count > 0) {
             if (current->ib != 0) {
                 glDrawElements(GL_TRIANGLES, current->primitive_count * 3,
                                r_index_buffer_map_[current->ib].second, 0);
+                GL_CHECK();
             } else {
                 glDrawArrays(GL_TRIANGLES, 0, current->primitive_count * 3);
+                GL_CHECK();
             }
-=======
-        if (current->ib != 0) {
-            glDrawElements(GL_TRIANGLES, current->primitive_count * 3,
-                           r_index_buffer_map_[current->ib].second, 0);
-            GL_CHECK();
-        } else {
-            glDrawArrays(GL_TRIANGLES, 0, current->primitive_count * 3);
-            GL_CHECK();
->>>>>>> 9226f8dc
         }
     }
 }
